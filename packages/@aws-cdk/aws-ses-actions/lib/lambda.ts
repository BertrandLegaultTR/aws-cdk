--- conflicted
+++ resolved
@@ -70,13 +70,8 @@
     if (permission) { // The Lambda could be imported
       rule.node.addDependency(permission);
     } else {
-<<<<<<< HEAD
-      // tslint:disable-next-line:max-line-length
+      // eslint-disable-next-line max-len
       cdk.Logging.of(rule).addWarning('This rule is using a Lambda action with an imported function. Ensure permission is given to SES to invoke that function.');
-=======
-      // eslint-disable-next-line max-len
-      rule.node.addWarning('This rule is using a Lambda action with an imported function. Ensure permission is given to SES to invoke that function.');
->>>>>>> 31d6e659
     }
 
     return {
