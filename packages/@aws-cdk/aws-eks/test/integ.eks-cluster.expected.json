--- conflicted
+++ resolved
@@ -3837,11 +3837,7 @@
               },
               "/",
               {
-<<<<<<< HEAD
-                "Ref": "AssetParameters6ee00438c7bea7ac295c7bf0d9573064c1e3f10a73aeede5f106cdbdaa95b00dS3BucketA586A78B"
-=======
                 "Ref": "AssetParameters752d247b8d517e792000798030be8ebb727fc47c48ee1ae0502fd4fe447543a4S3BucketC467D75F"
->>>>>>> bab21b37
               },
               "/",
               {
@@ -3851,11 +3847,7 @@
                     "Fn::Split": [
                       "||",
                       {
-<<<<<<< HEAD
-                        "Ref": "AssetParameters6ee00438c7bea7ac295c7bf0d9573064c1e3f10a73aeede5f106cdbdaa95b00dS3VersionKeyE2328194"
-=======
                         "Ref": "AssetParameters752d247b8d517e792000798030be8ebb727fc47c48ee1ae0502fd4fe447543a4S3VersionKeyFB61265A"
->>>>>>> bab21b37
                       }
                     ]
                   }
@@ -3868,11 +3860,7 @@
                     "Fn::Split": [
                       "||",
                       {
-<<<<<<< HEAD
-                        "Ref": "AssetParameters6ee00438c7bea7ac295c7bf0d9573064c1e3f10a73aeede5f106cdbdaa95b00dS3VersionKeyE2328194"
-=======
                         "Ref": "AssetParameters752d247b8d517e792000798030be8ebb727fc47c48ee1ae0502fd4fe447543a4S3VersionKeyFB61265A"
->>>>>>> bab21b37
                       }
                     ]
                   }
@@ -3914,9 +3902,6 @@
               "Cluster9EE0221C",
               "ClusterSecurityGroupId"
             ]
-          },
-          "referencetoawscdkeksclustertestVpc9A302ADDRef": {
-            "Ref": "Vpc8378EB38"
           },
           "referencetoawscdkeksclustertestAssetParametersdaeb79e3cee39c9b902dc0d5c780223e227ed573ea60976252947adab5fb2be1S3Bucket0815E7B5Ref": {
             "Ref": "AssetParametersdaeb79e3cee39c9b902dc0d5c780223e227ed573ea60976252947adab5fb2be1S3BucketDC4B98B1"
@@ -4617,19 +4602,6 @@
       "Type": "String",
       "Description": "Artifact hash for asset \"a69aadbed84d554dd9f2eb7987ffe5d8f76b53a86f1909059df07050e57bef0c\""
     },
-<<<<<<< HEAD
-    "AssetParameters6ee00438c7bea7ac295c7bf0d9573064c1e3f10a73aeede5f106cdbdaa95b00dS3BucketA586A78B": {
-      "Type": "String",
-      "Description": "S3 bucket for asset \"6ee00438c7bea7ac295c7bf0d9573064c1e3f10a73aeede5f106cdbdaa95b00d\""
-    },
-    "AssetParameters6ee00438c7bea7ac295c7bf0d9573064c1e3f10a73aeede5f106cdbdaa95b00dS3VersionKeyE2328194": {
-      "Type": "String",
-      "Description": "S3 key for asset version \"6ee00438c7bea7ac295c7bf0d9573064c1e3f10a73aeede5f106cdbdaa95b00d\""
-    },
-    "AssetParameters6ee00438c7bea7ac295c7bf0d9573064c1e3f10a73aeede5f106cdbdaa95b00dArtifactHashBF858C75": {
-      "Type": "String",
-      "Description": "Artifact hash for asset \"6ee00438c7bea7ac295c7bf0d9573064c1e3f10a73aeede5f106cdbdaa95b00d\""
-=======
     "AssetParameters752d247b8d517e792000798030be8ebb727fc47c48ee1ae0502fd4fe447543a4S3BucketC467D75F": {
       "Type": "String",
       "Description": "S3 bucket for asset \"752d247b8d517e792000798030be8ebb727fc47c48ee1ae0502fd4fe447543a4\""
@@ -4641,7 +4613,6 @@
     "AssetParameters752d247b8d517e792000798030be8ebb727fc47c48ee1ae0502fd4fe447543a4ArtifactHash638D9167": {
       "Type": "String",
       "Description": "Artifact hash for asset \"752d247b8d517e792000798030be8ebb727fc47c48ee1ae0502fd4fe447543a4\""
->>>>>>> bab21b37
     },
     "SsmParameterValueawsserviceeksoptimizedami118amazonlinux2recommendedimageidC96584B6F00A464EAD1953AFF4B05118Parameter": {
       "Type": "AWS::SSM::Parameter::Value<String>",
