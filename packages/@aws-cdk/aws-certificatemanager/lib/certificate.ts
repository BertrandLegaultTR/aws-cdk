--- conflicted
+++ resolved
@@ -1,10 +1,6 @@
-<<<<<<< HEAD
+import * as route53 from '@aws-cdk/aws-route53';
 import { IResource, Resource, Token } from '@aws-cdk/core';
 import { Construct } from 'constructs';
-=======
-import * as route53 from '@aws-cdk/aws-route53';
-import { Construct, IResource, Resource, Token } from '@aws-cdk/core';
->>>>>>> 319bbf9e
 import { CfnCertificate } from './certificatemanager.generated';
 import { apexDomain } from './util';
 
