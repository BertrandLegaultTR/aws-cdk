<<<<<<< HEAD
import { App, RemovalPolicy, Stack, StackProps } from '@aws-cdk/core';
import { Construct } from 'constructs';
=======
/// !cdk-integ pragma:ignore-assets
import { App, Construct, RemovalPolicy, Stack, StackProps } from '@aws-cdk/core';
>>>>>>> 319bbf9e
import * as dynamodb from '../lib';

class TestStack extends Stack {
  constructor(scope: Construct, id: string, props?: StackProps) {
    super(scope, id, props);

    const table = new dynamodb.Table(this, 'Table', {
      partitionKey: {
        name: 'id',
        type: dynamodb.AttributeType.STRING,
      },
      removalPolicy: RemovalPolicy.DESTROY,
      replicationRegions: [
        'eu-west-2',
        'eu-central-1',
      ],
    });

    table.addGlobalSecondaryIndex({
      indexName: 'my-index',
      partitionKey: {
        name: 'key',
        type: dynamodb.AttributeType.STRING,
      },
    });
  }
}

const app = new App();
new TestStack(app, 'cdk-dynamodb-global-20191121', { env: { region: 'eu-west-1' } });
app.synth();<|MERGE_RESOLUTION|>--- conflicted
+++ resolved
@@ -1,10 +1,6 @@
-<<<<<<< HEAD
+/// !cdk-integ pragma:ignore-assets
 import { App, RemovalPolicy, Stack, StackProps } from '@aws-cdk/core';
 import { Construct } from 'constructs';
-=======
-/// !cdk-integ pragma:ignore-assets
-import { App, Construct, RemovalPolicy, Stack, StackProps } from '@aws-cdk/core';
->>>>>>> 319bbf9e
 import * as dynamodb from '../lib';
 
 class TestStack extends Stack {
