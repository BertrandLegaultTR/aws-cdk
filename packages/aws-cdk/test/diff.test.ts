--- conflicted
+++ resolved
@@ -1,14 +1,9 @@
 import * as cxapi from '@aws-cdk/cx-api';
 import { Writable } from 'stream';
 import { NodeStringDecoder, StringDecoder  } from 'string_decoder';
-import { DeployStackOptions, DeployStackResult } from '../lib';
+import { DeployStackOptions, DeployStackResult, DestroyStackOptions } from '../lib';
 import { AppStacks } from '../lib/api/cxapp/stacks';
-<<<<<<< HEAD
-import { DestroyStackOptions, IDeploymentTarget, StackExistsOptions, Template } from '../lib/api/deployment-target';
-import { SDK } from '../lib/api/util/sdk';
-=======
-import { IDeploymentTarget, Template } from '../lib/api/deployment-target';
->>>>>>> 8e802f47
+import { IDeploymentTarget, StackExistsOptions, Template } from '../lib/api/deployment-target';
 import { CdkToolkit } from '../lib/cdk-toolkit';
 import { Configuration } from '../lib/settings';
 import { testAssembly } from './util';
